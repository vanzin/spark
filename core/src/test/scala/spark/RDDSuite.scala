package spark

import scala.collection.mutable.HashMap
import org.scalatest.FunSuite
import org.scalatest.BeforeAndAfter

import spark.rdd.CoalescedRDD
import SparkContext._

class RDDSuite extends FunSuite with BeforeAndAfter {

  var sc: SparkContext = _

  after {
    if (sc != null) {
      sc.stop()
      sc = null
    }
    // To avoid Akka rebinding to the same port, since it doesn't unbind immediately on shutdown
    System.clearProperty("spark.master.port")
  }

  test("basic operations") {
    sc = new SparkContext("local", "test")
    val nums = sc.makeRDD(Array(1, 2, 3, 4), 2)
    assert(nums.collect().toList === List(1, 2, 3, 4))
    val dups = sc.makeRDD(Array(1, 1, 2, 2, 3, 3, 4, 4), 2)
    assert(dups.distinct.count === 4)
    assert(dups.distinct().collect === dups.distinct.collect)
    assert(dups.distinct(2).collect === dups.distinct.collect)
    assert(nums.reduce(_ + _) === 10)
    assert(nums.fold(0)(_ + _) === 10)
    assert(nums.map(_.toString).collect().toList === List("1", "2", "3", "4"))
    assert(nums.filter(_ > 2).collect().toList === List(3, 4))
    assert(nums.flatMap(x => 1 to x).collect().toList === List(1, 1, 2, 1, 2, 3, 1, 2, 3, 4))
    assert(nums.union(nums).collect().toList === List(1, 2, 3, 4, 1, 2, 3, 4))
    assert(nums.glom().map(_.toList).collect().toList === List(List(1, 2), List(3, 4)))
<<<<<<< HEAD
    assert(nums.keyBy(_.toString).collect().toList === List(("1", 1), ("2", 2), ("3", 3), ("4", 4)))
=======
    assert(nums.collect({ case i if i >= 3 => i.toString }).collect().toList === List("3", "4"))
>>>>>>> a37adfa6
    val partitionSums = nums.mapPartitions(iter => Iterator(iter.reduceLeft(_ + _)))
    assert(partitionSums.collect().toList === List(3, 7))

    val partitionSumsWithSplit = nums.mapPartitionsWithSplit {
      case(split, iter) => Iterator((split, iter.reduceLeft(_ + _)))
    }
    assert(partitionSumsWithSplit.collect().toList === List((0, 3), (1, 7)))
  }

  test("SparkContext.union") {
    sc = new SparkContext("local", "test")
    val nums = sc.makeRDD(Array(1, 2, 3, 4), 2)
    assert(sc.union(nums).collect().toList === List(1, 2, 3, 4))
    assert(sc.union(nums, nums).collect().toList === List(1, 2, 3, 4, 1, 2, 3, 4))
    assert(sc.union(Seq(nums)).collect().toList === List(1, 2, 3, 4))
    assert(sc.union(Seq(nums, nums)).collect().toList === List(1, 2, 3, 4, 1, 2, 3, 4))
  }

  test("aggregate") {
    sc = new SparkContext("local", "test")
    val pairs = sc.makeRDD(Array(("a", 1), ("b", 2), ("a", 2), ("c", 5), ("a", 3)))
    type StringMap = HashMap[String, Int]
    val emptyMap = new StringMap {
      override def default(key: String): Int = 0
    }
    val mergeElement: (StringMap, (String, Int)) => StringMap = (map, pair) => {
      map(pair._1) += pair._2
      map
    }
    val mergeMaps: (StringMap, StringMap) => StringMap = (map1, map2) => {
      for ((key, value) <- map2) {
        map1(key) += value
      }
      map1
    }
    val result = pairs.aggregate(emptyMap)(mergeElement, mergeMaps)
    assert(result.toSet === Set(("a", 6), ("b", 2), ("c", 5)))
  }

  test("checkpointing") {
    sc = new SparkContext("local", "test")
    val rdd = sc.makeRDD(Array(1, 2, 3, 4), 2).flatMap(x => 1 to x).checkpoint()
    assert(rdd.collect().toList === List(1, 1, 2, 1, 2, 3, 1, 2, 3, 4))
  }

  test("basic caching") {
    sc = new SparkContext("local", "test")
    val rdd = sc.makeRDD(Array(1, 2, 3, 4), 2).cache()
    assert(rdd.collect().toList === List(1, 2, 3, 4))
    assert(rdd.collect().toList === List(1, 2, 3, 4))
    assert(rdd.collect().toList === List(1, 2, 3, 4))
  }

  test("caching with failures") {
    sc = new SparkContext("local", "test") 
    val onlySplit = new Split { override def index: Int = 0 }
    var shouldFail = true
    val rdd = new RDD[Int](sc) {
      override def splits: Array[Split] = Array(onlySplit)
      override val dependencies = List[Dependency[_]]()
      override def compute(split: Split, context: TaskContext): Iterator[Int] = {
        if (shouldFail) {
          throw new Exception("injected failure")
        } else {
          return Array(1, 2, 3, 4).iterator
        }
      }
    }.cache()
    val thrown = intercept[Exception]{
      rdd.collect()
    }
    assert(thrown.getMessage.contains("injected failure"))
    shouldFail = false
    assert(rdd.collect().toList === List(1, 2, 3, 4))
  }

  test("coalesced RDDs") {
    sc = new SparkContext("local", "test")
    val data = sc.parallelize(1 to 10, 10)

    val coalesced1 = new CoalescedRDD(data, 2)
    assert(coalesced1.collect().toList === (1 to 10).toList)
    assert(coalesced1.glom().collect().map(_.toList).toList ===
      List(List(1, 2, 3, 4, 5), List(6, 7, 8, 9, 10)))

    // Check that the narrow dependency is also specified correctly
    assert(coalesced1.dependencies.head.getParents(0).toList === List(0, 1, 2, 3, 4))
    assert(coalesced1.dependencies.head.getParents(1).toList === List(5, 6, 7, 8, 9))

    val coalesced2 = new CoalescedRDD(data, 3)
    assert(coalesced2.collect().toList === (1 to 10).toList)
    assert(coalesced2.glom().collect().map(_.toList).toList ===
      List(List(1, 2, 3), List(4, 5, 6), List(7, 8, 9, 10)))

    val coalesced3 = new CoalescedRDD(data, 10)
    assert(coalesced3.collect().toList === (1 to 10).toList)
    assert(coalesced3.glom().collect().map(_.toList).toList ===
      (1 to 10).map(x => List(x)).toList)

    // If we try to coalesce into more partitions than the original RDD, it should just
    // keep the original number of partitions.
    val coalesced4 = new CoalescedRDD(data, 20)
    assert(coalesced4.collect().toList === (1 to 10).toList)
    assert(coalesced4.glom().collect().map(_.toList).toList ===
      (1 to 10).map(x => List(x)).toList)
  }

  test("zipped RDDs") {
    sc = new SparkContext("local", "test")
    val nums = sc.makeRDD(Array(1, 2, 3, 4), 2)
    val zipped = nums.zip(nums.map(_ + 1.0))
    assert(zipped.glom().map(_.toList).collect().toList ===
      List(List((1, 2.0), (2, 3.0)), List((3, 4.0), (4, 5.0))))

    intercept[IllegalArgumentException] {
      nums.zip(sc.parallelize(1 to 4, 1)).collect()
    }
  }
}<|MERGE_RESOLUTION|>--- conflicted
+++ resolved
@@ -35,11 +35,8 @@
     assert(nums.flatMap(x => 1 to x).collect().toList === List(1, 1, 2, 1, 2, 3, 1, 2, 3, 4))
     assert(nums.union(nums).collect().toList === List(1, 2, 3, 4, 1, 2, 3, 4))
     assert(nums.glom().map(_.toList).collect().toList === List(List(1, 2), List(3, 4)))
-<<<<<<< HEAD
+    assert(nums.collect({ case i if i >= 3 => i.toString }).collect().toList === List("3", "4"))
     assert(nums.keyBy(_.toString).collect().toList === List(("1", 1), ("2", 2), ("3", 3), ("4", 4)))
-=======
-    assert(nums.collect({ case i if i >= 3 => i.toString }).collect().toList === List("3", "4"))
->>>>>>> a37adfa6
     val partitionSums = nums.mapPartitions(iter => Iterator(iter.reduceLeft(_ + _)))
     assert(partitionSums.collect().toList === List(3, 7))
 
