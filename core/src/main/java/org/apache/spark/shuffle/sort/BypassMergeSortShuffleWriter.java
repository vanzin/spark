--- conflicted
+++ resolved
@@ -269,12 +269,8 @@
           }
         }
       }
-<<<<<<< HEAD
-      mapOutputWriter.commitAllPartitions(lengths);
+      mapOutputWriter.commitAllPartitions();
       shuffleLocation = OptionConverters.toScala(mapOutputWriter.getShuffleLocation());
-=======
-      mapOutputWriter.commitAllPartitions();
->>>>>>> c2231a0a
     } catch (Exception e) {
       try {
         mapOutputWriter.abort(e);
